--- conflicted
+++ resolved
@@ -64,58 +64,6 @@
     def upstream_title(self):
         return self._title
 
-    @classmethod
-<<<<<<< HEAD
-    def from_pagure(cls, upstream, issue, config):
-        """Helper function to create intermediary object."""
-        base = config['sync2jira'].get('pagure_url', 'https://pagure.io')
-        upstream_source = 'pagure'
-        comments = []
-        for comment in issue['comments']:
-            # Only add comments that are not Metadata updates
-            if '**Metadata Update' in comment['comment']:
-                continue
-            # Else add the comment
-            # Convert the date to datetime
-            comment['date_created'] = datetime.fromtimestamp(float(comment['date_created']))
-            comments.append({
-                'author': comment['user']['name'],
-                'body': trimString(comment['comment']),
-                'name': comment['user']['name'],
-                'id': comment['id'],
-                'date_created': comment['date_created'],
-                'changed': None
-            })
-
-        # Perform any mapping
-        mapping = config['sync2jira']['map'][upstream_source][upstream].get('mapping', [])
-
-        # Check for fixVersion
-        if any('fixVersion' in item for item in mapping):
-            map_fixVersion(mapping, issue)
-
-        return Issue(
-            source=upstream_source,
-            title=issue['title'],
-            url=base + '/%s/issue/%i' % (upstream, issue['id']),
-            upstream=upstream,
-            config=config,
-            comments=comments,
-            tags=issue['tags'],
-            fixVersion=[issue['milestone']],
-            priority=issue['priority'],
-            content=issue['content'],
-            reporter=issue['user'],
-            assignee=issue['assignee'],
-            status=issue['status'],
-            id=issue['date_created'],
-            storypoints=issue['storypoints'],
-            upstream_id=issue['id']
-        )
-
-    @classmethod
-=======
->>>>>>> db3d7aa4
     def from_github(cls, upstream, issue, config):
         """Helper function to create intermediary object."""
         upstream_source = 'github'
